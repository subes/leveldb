--- conflicted
+++ resolved
@@ -1,10 +1,7 @@
 language: java
-<<<<<<< HEAD
-=======
 
 dist: trusty
 
 jdk:
   - oraclejdk8
-  - oraclejdk9
->>>>>>> b2ac7277
+  - oraclejdk9