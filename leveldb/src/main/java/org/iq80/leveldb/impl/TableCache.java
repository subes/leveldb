/*
 * Copyright (C) 2011 the original author or authors.
 * See the notice.md file distributed with this work for additional
 * information regarding copyright ownership.
 *
 * Licensed under the Apache License, Version 2.0 (the "License");
 * you may not use this file except in compliance with the License.
 * You may obtain a copy of the License at
 *
 *     http://www.apache.org/licenses/LICENSE-2.0
 *
 * Unless required by applicable law or agreed to in writing, software
 * distributed under the License is distributed on an "AS IS" BASIS,
 * WITHOUT WARRANTIES OR CONDITIONS OF ANY KIND, either express or implied.
 * See the License for the specific language governing permissions and
 * limitations under the License.
 */
package org.iq80.leveldb.impl;

import com.google.common.cache.CacheBuilder;
import com.google.common.cache.CacheLoader;
import com.google.common.cache.LoadingCache;
import com.google.common.cache.RemovalListener;
import com.google.common.cache.RemovalNotification;
import org.iq80.leveldb.Options;
import org.iq80.leveldb.table.BlockHandle;
import org.iq80.leveldb.table.BlockHandleSliceWeigher;
import org.iq80.leveldb.table.FilterPolicy;
import org.iq80.leveldb.table.KeyValueFunction;
import org.iq80.leveldb.table.Table;
import org.iq80.leveldb.table.UserComparator;
import org.iq80.leveldb.util.Closeables;
import org.iq80.leveldb.util.UnbufferedRandomInputFile;
import org.iq80.leveldb.util.Finalizer;
import org.iq80.leveldb.util.InternalTableIterator;
import org.iq80.leveldb.util.LRUCache;
import org.iq80.leveldb.util.MMRandomInputFile;
import org.iq80.leveldb.util.RandomInputFile;
import org.iq80.leveldb.util.Slice;

import java.io.File;
import java.io.IOException;
import java.util.concurrent.ExecutionException;

import static java.util.Objects.requireNonNull;

public class TableCache
{
    private final LoadingCache<Long, TableAndFile> cache;
    private final Finalizer<Table> finalizer = new Finalizer<>(1);
    private final LRUCache<BlockHandle, Slice> blockCache;

    public TableCache(final File databaseDir,
                      int tableCacheSize,
                      final UserComparator userComparator,
                      final Options options)
    {
<<<<<<< HEAD
        Preconditions.checkNotNull(databaseDir, "databaseName is null");
        blockCache = new LRUCache<>(options.cacheSize() > 0 ? (int) options.cacheSize() : 8 << 20, new BlockHandleSliceWeigher()); //TODO add possibility to disable cache?
=======
        requireNonNull(databaseDir, "databaseName is null");

>>>>>>> b2ac7277
        cache = CacheBuilder.newBuilder()
                .maximumSize(tableCacheSize)
                .removalListener(new RemovalListener<Long, TableAndFile>()
                {
                    @Override
                    public void onRemoval(RemovalNotification<Long, TableAndFile> notification)
                    {
                        final TableAndFile value = notification.getValue();
                        if (value != null) {
                            final Table table = value.getTable();
                            finalizer.addCleanup(table, table.closer());
                        }
                    }
                })
                .build(new CacheLoader<Long, TableAndFile>()
                {
                    @Override
                    public TableAndFile load(Long fileNumber)
                            throws IOException
                    {
                        return new TableAndFile(databaseDir, fileNumber, userComparator, options, blockCache);
                    }
                });
    }

    public InternalTableIterator newIterator(FileMetaData file)
    {
        return newIterator(file.getNumber());
    }

    public InternalTableIterator newIterator(long number)
    {
        return new InternalTableIterator(getTable(number).iterator());
    }

    public <T> T get(Slice key, FileMetaData fileMetaData, KeyValueFunction<T> resultBuilder)
    {
        final Table table = getTable(fileMetaData.getNumber());
        return table.internalGet(key, resultBuilder);

    }

    public long getApproximateOffsetOf(FileMetaData file, Slice key)
    {
        return getTable(file.getNumber()).getApproximateOffsetOf(key);
    }

    private Table getTable(long number)
    {
        Table table;
        try {
            table = cache.get(number).getTable();
        }
        catch (ExecutionException e) {
            Throwable cause = e;
            if (e.getCause() != null) {
                cause = e.getCause();
            }
            throw new RuntimeException("Could not open table " + number, cause);
        }
        return table;
    }

    public void close()
    {
        cache.invalidateAll();
        finalizer.destroy();
    }

    public void evict(long number)
    {
        cache.invalidate(number);
    }

    private static final class TableAndFile
    {
        private final Table table;

        private TableAndFile(File databaseDir, long fileNumber, UserComparator userComparator, Options options, LRUCache<BlockHandle, Slice> blockCache)
                throws IOException
        {
            final File tableFile = tableFileName(databaseDir, fileNumber);
            RandomInputFile source = null;
            try {
                if (options.allowMmapReads()) {
                    source = MMRandomInputFile.open(tableFile);
                }
                else {
                    source = UnbufferedRandomInputFile.open(tableFile);
                }
                final FilterPolicy filterPolicy = (FilterPolicy) options.filterPolicy();
                table = new Table(source, userComparator,
                        options.verifyChecksums(), blockCache, filterPolicy);
            }
            catch (IOException e) {
                Closeables.closeQuietly(source);
                throw e;
            }
        }

        private File tableFileName(File databaseDir, long fileNumber)
        {
            final String tableFileName = Filename.tableFileName(fileNumber);
            File tableFile = new File(databaseDir, tableFileName);
            if (!tableFile.canRead()) {
                // attempt to open older .sst extension
                final String sstFileName = Filename.sstTableFileName(fileNumber);
                final File sstPath = new File(databaseDir, sstFileName);
                if (sstPath.canRead()) {
                    tableFile = sstPath;
                }
            }
            return tableFile;
        }

        public Table getTable()
        {
            return table;
        }
    }
}<|MERGE_RESOLUTION|>--- conflicted
+++ resolved
@@ -55,13 +55,8 @@
                       final UserComparator userComparator,
                       final Options options)
     {
-<<<<<<< HEAD
-        Preconditions.checkNotNull(databaseDir, "databaseName is null");
+        requireNonNull(databaseDir, "databaseName is null");
         blockCache = new LRUCache<>(options.cacheSize() > 0 ? (int) options.cacheSize() : 8 << 20, new BlockHandleSliceWeigher()); //TODO add possibility to disable cache?
-=======
-        requireNonNull(databaseDir, "databaseName is null");
-
->>>>>>> b2ac7277
         cache = CacheBuilder.newBuilder()
                 .maximumSize(tableCacheSize)
                 .removalListener(new RemovalListener<Long, TableAndFile>()
