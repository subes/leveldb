/*
 * Copyright (C) 2011 the original author or authors.
 * See the notice.md file distributed with this work for additional
 * information regarding copyright ownership.
 *
 * Licensed under the Apache License, Version 2.0 (the "License");
 * you may not use this file except in compliance with the License.
 * You may obtain a copy of the License at
 *
 *     http://www.apache.org/licenses/LICENSE-2.0
 *
 * Unless required by applicable law or agreed to in writing, software
 * distributed under the License is distributed on an "AS IS" BASIS,
 * WITHOUT WARRANTIES OR CONDITIONS OF ANY KIND, either express or implied.
 * See the License for the specific language governing permissions and
 * limitations under the License.
 */
package org.iq80.leveldb.impl;

<<<<<<< HEAD
import com.google.common.annotations.VisibleForTesting;
import com.google.common.base.Preconditions;
=======
>>>>>>> b2ac7277
import com.google.common.collect.Lists;
import org.iq80.leveldb.table.UserComparator;
import org.iq80.leveldb.util.LevelIterator;
import org.iq80.leveldb.util.Slice;

import java.util.ArrayList;
import java.util.Collections;
import java.util.Comparator;
import java.util.List;

<<<<<<< HEAD
import static com.google.common.collect.Lists.newArrayList;
import static org.iq80.leveldb.impl.FileMetaData.GET_LARGEST_USER_KEY;
=======
import static com.google.common.base.Preconditions.checkArgument;
import static com.google.common.base.Preconditions.checkState;
import static java.nio.charset.StandardCharsets.UTF_8;
import static java.util.Objects.requireNonNull;
>>>>>>> b2ac7277
import static org.iq80.leveldb.impl.SequenceNumber.MAX_SEQUENCE_NUMBER;
import static org.iq80.leveldb.impl.ValueType.VALUE;

// todo this class should be immutable
public class Level
        implements SeekingIterable<InternalKey, Slice>
{
    private final int levelNumber;
    private final TableCache tableCache;
    private final InternalKeyComparator internalKeyComparator;
    private final List<FileMetaData> files;

    public Level(int levelNumber, List<FileMetaData> files, TableCache tableCache, InternalKeyComparator internalKeyComparator)
    {
        checkArgument(levelNumber >= 0, "levelNumber is negative");
        requireNonNull(files, "files is null");
        requireNonNull(tableCache, "tableCache is null");
        requireNonNull(internalKeyComparator, "internalKeyComparator is null");

        this.files = new ArrayList<>(files);
        this.tableCache = tableCache;
        this.internalKeyComparator = internalKeyComparator;
        checkArgument(levelNumber >= 0, "levelNumber is negative");
        this.levelNumber = levelNumber;
    }

    public int getLevelNumber()
    {
        return levelNumber;
    }

    public List<FileMetaData> getFiles()
    {
        return files;
    }

    @Override
    public LevelIterator iterator()
    {
        return createLevelConcatIterator(tableCache, files, internalKeyComparator);
    }

    public static LevelIterator createLevelConcatIterator(TableCache tableCache, List<FileMetaData> files, InternalKeyComparator internalKeyComparator)
    {
        return new LevelIterator(tableCache, files, internalKeyComparator);
    }

    public LookupResult get(LookupKey key, ReadStats readStats)
    {
        if (files.isEmpty()) {
            return null;
        }

        List<FileMetaData> fileMetaDataList = new ArrayList<>(files.size());
        if (levelNumber == 0) {
            for (FileMetaData fileMetaData : files) {
                if (internalKeyComparator.getUserComparator().compare(key.getUserKey(), fileMetaData.getSmallest().getUserKey()) >= 0 &&
                        internalKeyComparator.getUserComparator().compare(key.getUserKey(), fileMetaData.getLargest().getUserKey()) <= 0) {
                    fileMetaDataList.add(fileMetaData);
                }
            }
        }
        else {
            // Binary search to find earliest index whose largest key >= ikey.
            int index = ceilingEntryIndex(Lists.transform(files, FileMetaData::getLargest), key.getInternalKey(), internalKeyComparator);

            // did we find any files that could contain the key?
            if (index >= files.size()) {
                return null;
            }

            // check if the smallest user key in the file is less than the target user key
            FileMetaData fileMetaData = files.get(index);
            if (internalKeyComparator.getUserComparator().compare(key.getUserKey(), fileMetaData.getSmallest().getUserKey()) < 0) {
                return null;
            }

            // search this file
            fileMetaDataList.add(fileMetaData);
        }

        FileMetaData lastFileRead = null;
        int lastFileReadLevel = -1;
        readStats.clear();
        for (FileMetaData fileMetaData : fileMetaDataList) {
            if (lastFileRead != null && readStats.getSeekFile() == null) {
                // We have had more than one seek for this read.  Charge the first file.
                readStats.setSeekFile(lastFileRead);
                readStats.setSeekFileLevel(lastFileReadLevel);
            }

            lastFileRead = fileMetaData;
            lastFileReadLevel = levelNumber;

<<<<<<< HEAD
            final LookupResult lookupResult = tableCache.get(key.getInternalKey().encode(), fileMetaData, new KeyMatchingLookup(key));
            if (lookupResult != null) {
                return lookupResult;
=======
            // open the iterator
            InternalTableIterator iterator = tableCache.newIterator(fileMetaData);

            // seek to the key
            iterator.seek(key.getInternalKey());

            if (iterator.hasNext()) {
                // parse the key in the block
                Entry<InternalKey, Slice> entry = iterator.next();
                InternalKey internalKey = entry.getKey();
                checkState(internalKey != null, "Corrupt key for %s", key.getUserKey().toString(UTF_8));

                // if this is a value key (not a delete) and the keys match, return the value
                if (key.getUserKey().equals(internalKey.getUserKey())) {
                    if (internalKey.getValueType() == ValueType.DELETION) {
                        return LookupResult.deleted(key);
                    }
                    else if (internalKey.getValueType() == VALUE) {
                        return LookupResult.ok(key, entry.getValue());
                    }
                }
>>>>>>> b2ac7277
            }
        }

        return null;
    }

    private static <T> int ceilingEntryIndex(List<T> list, T key, Comparator<T> comparator)
    {
        int insertionPoint = Collections.binarySearch(list, key, comparator);
        if (insertionPoint < 0) {
            insertionPoint = -(insertionPoint + 1);
        }
        return insertionPoint;
    }

    public boolean someFileOverlapsRange(Slice smallestUserKey, Slice largestUserKey)
    {
        int index = 0;
        if (smallestUserKey != null) {
            InternalKey smallestInternalKey = new InternalKey(smallestUserKey, MAX_SEQUENCE_NUMBER, VALUE);
            index = findFile(smallestInternalKey);
        }

        if (index >= files.size()) {
            // beginning of range is after all files, so no overlap.
            return false;
        }

        UserComparator userComparator = internalKeyComparator.getUserComparator();
        return (largestUserKey == null || userComparator.compare(largestUserKey, files.get(index).getSmallest().getUserKey()) >= 0);
    }

    @VisibleForTesting
    int findFile(InternalKey targetKey)
    {
        if (files.isEmpty()) {
            return files.size();
        }

        // todo replace with Collections.binarySearch
        int left = 0;
        int right = files.size();

        // binary search restart positions to find the restart position immediately before the targetKey
        while (left < right) {
            int mid = (left + right) / 2;

            if (internalKeyComparator.compare(files.get(mid).getLargest(), targetKey) < 0) {
                // Key at "mid.largest" is < "target".  Therefore all
                // files at or before "mid" are uninteresting.
                left = mid + 1;
            }
            else {
                // Key at "mid.largest" is >= "target".  Therefore all files
                // after "mid" are uninteresting.
                right = mid;
            }
        }
        return right;
    }

    public void addFile(FileMetaData fileMetaData)
    {
        // todo remove mutation
        files.add(fileMetaData);
    }

    @Override
    public String toString()
    {
        StringBuilder sb = new StringBuilder();
        sb.append("Level");
        sb.append("{levelNumber=").append(levelNumber);
        sb.append(", files=").append(files);
        sb.append('}');
        return sb.toString();
    }
}<|MERGE_RESOLUTION|>--- conflicted
+++ resolved
@@ -17,11 +17,7 @@
  */
 package org.iq80.leveldb.impl;
 
-<<<<<<< HEAD
 import com.google.common.annotations.VisibleForTesting;
-import com.google.common.base.Preconditions;
-=======
->>>>>>> b2ac7277
 import com.google.common.collect.Lists;
 import org.iq80.leveldb.table.UserComparator;
 import org.iq80.leveldb.util.LevelIterator;
@@ -32,15 +28,8 @@
 import java.util.Comparator;
 import java.util.List;
 
-<<<<<<< HEAD
-import static com.google.common.collect.Lists.newArrayList;
-import static org.iq80.leveldb.impl.FileMetaData.GET_LARGEST_USER_KEY;
-=======
 import static com.google.common.base.Preconditions.checkArgument;
-import static com.google.common.base.Preconditions.checkState;
-import static java.nio.charset.StandardCharsets.UTF_8;
 import static java.util.Objects.requireNonNull;
->>>>>>> b2ac7277
 import static org.iq80.leveldb.impl.SequenceNumber.MAX_SEQUENCE_NUMBER;
 import static org.iq80.leveldb.impl.ValueType.VALUE;
 
@@ -135,33 +124,9 @@
             lastFileRead = fileMetaData;
             lastFileReadLevel = levelNumber;
 
-<<<<<<< HEAD
             final LookupResult lookupResult = tableCache.get(key.getInternalKey().encode(), fileMetaData, new KeyMatchingLookup(key));
             if (lookupResult != null) {
                 return lookupResult;
-=======
-            // open the iterator
-            InternalTableIterator iterator = tableCache.newIterator(fileMetaData);
-
-            // seek to the key
-            iterator.seek(key.getInternalKey());
-
-            if (iterator.hasNext()) {
-                // parse the key in the block
-                Entry<InternalKey, Slice> entry = iterator.next();
-                InternalKey internalKey = entry.getKey();
-                checkState(internalKey != null, "Corrupt key for %s", key.getUserKey().toString(UTF_8));
-
-                // if this is a value key (not a delete) and the keys match, return the value
-                if (key.getUserKey().equals(internalKey.getUserKey())) {
-                    if (internalKey.getValueType() == ValueType.DELETION) {
-                        return LookupResult.deleted(key);
-                    }
-                    else if (internalKey.getValueType() == VALUE) {
-                        return LookupResult.ok(key, entry.getValue());
-                    }
-                }
->>>>>>> b2ac7277
             }
         }
 
