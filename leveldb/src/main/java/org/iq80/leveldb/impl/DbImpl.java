--- conflicted
+++ resolved
@@ -17,11 +17,8 @@
  */
 package org.iq80.leveldb.impl;
 
-<<<<<<< HEAD
 import com.google.common.annotations.VisibleForTesting;
 import com.google.common.base.Preconditions;
-=======
->>>>>>> b2ac7277
 import com.google.common.base.Throwables;
 import com.google.common.util.concurrent.ThreadFactoryBuilder;
 import org.iq80.leveldb.CompressionType;
@@ -59,11 +56,7 @@
 import java.io.FileNotFoundException;
 import java.io.IOException;
 import java.lang.Thread.UncaughtExceptionHandler;
-<<<<<<< HEAD
-=======
-import java.nio.channels.FileChannel;
 import java.util.ArrayList;
->>>>>>> b2ac7277
 import java.util.Collections;
 import java.util.Deque;
 import java.util.List;
@@ -80,14 +73,9 @@
 import java.util.regex.Matcher;
 import java.util.regex.Pattern;
 
-<<<<<<< HEAD
-import static com.google.common.collect.Lists.newArrayList;
-import static com.google.common.collect.Lists.newLinkedList;
-=======
 import static com.google.common.base.Preconditions.checkArgument;
 import static com.google.common.base.Preconditions.checkState;
 import static java.util.Objects.requireNonNull;
->>>>>>> b2ac7277
 import static org.iq80.leveldb.impl.DbConstants.L0_SLOWDOWN_WRITES_TRIGGER;
 import static org.iq80.leveldb.impl.DbConstants.L0_STOP_WRITES_TRIGGER;
 import static org.iq80.leveldb.impl.DbConstants.NUM_LEVELS;
@@ -114,13 +102,9 @@
     private final ReentrantLock mutex = new ReentrantLock();
     private final Condition backgroundCondition = mutex.newCondition();
 
-<<<<<<< HEAD
-    private final List<Long> pendingOutputs = newArrayList(); // todo
+    private final List<Long> pendingOutputs = new ArrayList<>(); // todo
     private final Deque<WriteBatchInternal> writers = newLinkedList();
     private final WriteBatchImpl tmpBatch = new WriteBatchImpl();
-=======
-    private final List<Long> pendingOutputs = new ArrayList<>(); // todo
->>>>>>> b2ac7277
 
     private LogWriter log;
 
@@ -837,10 +821,10 @@
      */
     private WriteBatchImpl buildBatchGroup(ValueHolder<WriteBatchInternal> lastWriter)
     {
-        Preconditions.checkArgument(!writers.isEmpty(), "A least one writer is required");
+        checkArgument(!writers.isEmpty(), "A least one writer is required");
         final WriteBatchInternal first = writers.peekFirst();
         WriteBatchImpl result = first.batch;
-        Preconditions.checkArgument(result != null, "Batch must be non null");
+        checkArgument(result != null, "Batch must be non null");
 
         int sizeInit;
         sizeInit = first.batch.getApproximateSize();
@@ -973,12 +957,8 @@
 
     private void makeRoomForWrite(boolean force)
     {
-<<<<<<< HEAD
-        Preconditions.checkState(mutex.isHeldByCurrentThread());
-        Preconditions.checkState(!writers.isEmpty());
-=======
         checkState(mutex.isHeldByCurrentThread());
->>>>>>> b2ac7277
+        checkState(!writers.isEmpty());
 
         boolean allowDelay = !force;
 
