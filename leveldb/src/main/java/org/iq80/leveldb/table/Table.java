--- conflicted
+++ resolved
@@ -37,16 +37,11 @@
 import java.util.concurrent.Callable;
 import java.util.concurrent.ExecutionException;
 
-<<<<<<< HEAD
-import static org.iq80.leveldb.CompressionType.SNAPPY;
-
-public final class Table
-=======
 import static com.google.common.base.Preconditions.checkArgument;
 import static java.util.Objects.requireNonNull;
-
-public abstract class Table
->>>>>>> b2ac7277
+import static org.iq80.leveldb.CompressionType.SNAPPY;
+
+public final class Table
         implements SeekingIterable<Slice, Slice>
 {
     private static final Charset CHARSET = Charset.forName("UTF-8");
@@ -61,20 +56,12 @@
     public Table(RandomInputFile source, Comparator<Slice> comparator, boolean verifyChecksum, LRUCache<BlockHandle, Slice> blockCache, final FilterPolicy filterPolicy)
             throws IOException
     {
-<<<<<<< HEAD
         this.source = source;
         this.blockCache = cacheForTable(blockCache);
-        Preconditions.checkNotNull(source, "source is null");
+        requireNonNull(source, "source is null");
         long size = source.size();
-        Preconditions.checkArgument(size >= Footer.ENCODED_LENGTH, "File is corrupt: size must be at least %s bytes", Footer.ENCODED_LENGTH);
-        Preconditions.checkNotNull(comparator, "comparator is null");
-=======
-        requireNonNull(name, "name is null");
-        requireNonNull(fileChannel, "fileChannel is null");
-        long size = fileChannel.size();
         checkArgument(size >= Footer.ENCODED_LENGTH, "File is corrupt: size must be at least %s bytes", Footer.ENCODED_LENGTH);
         requireNonNull(comparator, "comparator is null");
->>>>>>> b2ac7277
 
         this.verifyChecksums = verifyChecksum;
         this.comparator = comparator;
@@ -119,7 +106,7 @@
      */
     private LRUCache.LRUSubCache<BlockHandle, Slice> cacheForTable(LRUCache<BlockHandle, Slice> blockCache)
     {
-        final LRUCache<BlockHandle, Slice> cache = Preconditions.checkNotNull(blockCache, "Block cache should not be null");
+        final LRUCache<BlockHandle, Slice> cache = requireNonNull(blockCache, "Block cache should not be null");
         return cache.subCache(new CacheLoader<BlockHandle, Slice>()
         {
             @Override
